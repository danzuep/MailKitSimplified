﻿<Project Sdk="Microsoft.NET.Sdk">

  <PropertyGroup>
    <PackageId>MailKitSimplified.Receiver</PackageId>
    <Title>Simple MailKit IMAP Receiver</Title>
    <Description>Easy, fluent way to receive, forward, and reply to emails with MailKit.</Description>
    <PackageTags>IMAP; MailKit; email; receiver; receive; forward; reply; simply; easily; simple; easy; fluent; C#; .NET</PackageTags>
    <PackageReleaseNotes>
      2.9.0 .NET 8.0 Target Framework added
      2.7.0 Non-fluent usages marked obsolete
      2.5.0 Reuse existing IImapClient
      2.4.0 MailReader Query
      2.0.0 MailFolderMonitor IdleClient
      1.1.0 ImapReceiver and MailReader
    </PackageReleaseNotes>
  </PropertyGroup>

  <ItemGroup>
<<<<<<< HEAD
    <PackageReference Include="Microsoft.Extensions.Caching.Memory" Version="9.0.1" />
    <PackageReference Include="Microsoft.Extensions.Caching.Abstractions" Version="9.0.1" />
    <PackageReference Include="System.Text.Json" Version="9.0.1" />
=======
    <PackageReference Include="Microsoft.Extensions.Caching.Memory" Version="9.0.0" />
    <PackageReference Include="Microsoft.Extensions.Caching.Abstractions" Version="9.0.0" />
    <PackageReference Include="System.Text.Json" Version="8.0.4" />
>>>>>>> e5fa9288
  </ItemGroup>

  <ItemGroup>
    <PackageReference Update="MailKit" Version="4.10.0" />
    <PackageReference Update="Microsoft.Extensions.Configuration.Abstractions" Version="9.0.1" />
    <PackageReference Update="Microsoft.Extensions.Logging" Version="9.0.1" />
    <PackageReference Update="Microsoft.Extensions.Logging.Console" Version="9.0.1" />
    <PackageReference Update="Microsoft.Extensions.Logging.Debug" Version="9.0.1" />
    <PackageReference Update="Microsoft.Extensions.Options.ConfigurationExtensions" Version="9.0.1" />
    <PackageReference Update="MimeKit" Version="4.10.0" />
    <PackageReference Update="System.IO.Abstractions" Version="21.3.1" />
  </ItemGroup>

</Project><|MERGE_RESOLUTION|>--- conflicted
+++ resolved
@@ -16,26 +16,9 @@
   </PropertyGroup>
 
   <ItemGroup>
-<<<<<<< HEAD
     <PackageReference Include="Microsoft.Extensions.Caching.Memory" Version="9.0.1" />
     <PackageReference Include="Microsoft.Extensions.Caching.Abstractions" Version="9.0.1" />
     <PackageReference Include="System.Text.Json" Version="9.0.1" />
-=======
-    <PackageReference Include="Microsoft.Extensions.Caching.Memory" Version="9.0.0" />
-    <PackageReference Include="Microsoft.Extensions.Caching.Abstractions" Version="9.0.0" />
-    <PackageReference Include="System.Text.Json" Version="8.0.4" />
->>>>>>> e5fa9288
-  </ItemGroup>
-
-  <ItemGroup>
-    <PackageReference Update="MailKit" Version="4.10.0" />
-    <PackageReference Update="Microsoft.Extensions.Configuration.Abstractions" Version="9.0.1" />
-    <PackageReference Update="Microsoft.Extensions.Logging" Version="9.0.1" />
-    <PackageReference Update="Microsoft.Extensions.Logging.Console" Version="9.0.1" />
-    <PackageReference Update="Microsoft.Extensions.Logging.Debug" Version="9.0.1" />
-    <PackageReference Update="Microsoft.Extensions.Options.ConfigurationExtensions" Version="9.0.1" />
-    <PackageReference Update="MimeKit" Version="4.10.0" />
-    <PackageReference Update="System.IO.Abstractions" Version="21.3.1" />
   </ItemGroup>
 
 </Project>